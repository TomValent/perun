--- conflicted
+++ resolved
@@ -294,7 +294,6 @@
                               open(parent["path"], mode).readlines(), is_binary_file):
                     return 1
 
-<<<<<<< HEAD
 
 def update_rate(parents_fitness_values, parent):
     """ Update rate of the `parent` according to degradation ratio yielded from perf testing.
@@ -387,8 +386,6 @@
         ydata.append(state)
 
 
-=======
->>>>>>> aac4d21a
 @log.print_elapsed_time
 @decorators.phase_function('fuzz performance')
 def run_fuzzing_for_command(cmd, args, initial_workload, collector, postprocessor,
